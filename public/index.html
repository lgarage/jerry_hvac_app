<!DOCTYPE html>
<html lang="en">
  <head>
    <meta charset="UTF-8" />
    <meta name="viewport" content="width=device-width, initial-scale=1.0" />
    <meta
      name="description"
      content="Dave Mode - HVAC Documentation Assistant"
    />
    <meta name="theme-color" content="#2563eb" />
    <link rel="manifest" href="/manifest.json" />
    <title>Dave Mode - HVAC Documentation</title>
    <style>
      * {
        margin: 0;
        padding: 0;
        box-sizing: border-box;
      }

      body {
        font-family: -apple-system, BlinkMacSystemFont, "Segoe UI", Roboto,
          Oxygen, Ubuntu, Cantarell, sans-serif;
        background: linear-gradient(135deg, #667eea 0%, #764ba2 100%);
        min-height: 100vh;
        padding: 20px;
        color: #1f2937;
      }

      .container {
        max-width: 800px;
        margin: 0 auto;
      }

      .header {
        display: flex;
        justify-content: space-between;
        align-items: center;
        margin-bottom: 30px;
        color: white;
      }

      .header > div {
        text-align: center;
        flex: 1;
      }

      .header h1 {
        font-size: 2rem;
        font-weight: 700;
        margin-bottom: 8px;
      }

      .header p {
        font-size: 1rem;
        opacity: 0.9;
      }

      .card {
        background: white;
        border-radius: 16px;
        padding: 24px;
        box-shadow: 0 10px 40px rgba(0, 0, 0, 0.1);
        margin-bottom: 20px;
      }

      .input-section {
        margin-bottom: 20px;
      }

      label {
        display: block;
        font-weight: 600;
        margin-bottom: 8px;
        color: #374151;
      }

      textarea {
        width: 100%;
        min-height: 120px;
        padding: 12px;
        border: 2px solid #e5e7eb;
        border-radius: 8px;
        font-size: 1rem;
        font-family: inherit;
        resize: vertical;
        transition: border-color 0.2s;
      }

      textarea:focus {
        outline: none;
        border-color: #667eea;
      }

      .button-group {
        display: flex;
        gap: 12px;
        flex-wrap: wrap;
        margin-top: 16px;
      }

      button {
        flex: 1;
        min-width: 140px;
        padding: 14px 24px;
        border: none;
        border-radius: 8px;
        font-size: 1rem;
        font-weight: 600;
        cursor: pointer;
        transition: all 0.2s;
        display: flex;
        align-items: center;
        justify-content: center;
        gap: 8px;
      }

      .btn-primary {
        background: #667eea;
        color: white;
      }

      .btn-primary:hover:not(:disabled) {
        background: #5568d3;
        transform: translateY(-1px);
        box-shadow: 0 4px 12px rgba(102, 126, 234, 0.4);
      }

      .btn-secondary {
        background: #10b981;
        color: white;
      }

      .btn-secondary:hover:not(:disabled) {
        background: #059669;
        transform: translateY(-1px);
        box-shadow: 0 4px 12px rgba(16, 185, 129, 0.4);
      }

      .btn-danger {
        background: #ef4444;
        color: white;
      }

      .btn-danger:hover:not(:disabled) {
        background: #dc2626;
      }

      .btn-edit {
        background: #f59e0b;
        color: white;
        padding: 6px 12px;
        font-size: 0.85rem;
        min-width: auto;
        flex: none;
      }

      .btn-edit:hover:not(:disabled) {
        background: #d97706;
      }

      .btn-delete {
        background: #ef4444;
        color: white;
        padding: 6px 12px;
        font-size: 0.85rem;
        min-width: auto;
        flex: none;
      }

      .btn-delete:hover:not(:disabled) {
        background: #dc2626;
      }

      button:disabled {
        opacity: 0.5;
        cursor: not-allowed;
      }

      .recording {
        animation: pulse 1.5s ease-in-out infinite;
      }

      @keyframes pulse {
        0%,
        100% {
          opacity: 1;
        }
        50% {
          opacity: 0.6;
        }
      }

      .status-message {
        padding: 12px;
        border-radius: 8px;
        margin-bottom: 16px;
        font-size: 0.9rem;
      }

      .status-info {
        background: #dbeafe;
        color: #1e40af;
        border-left: 4px solid #3b82f6;
      }

      .status-success {
        background: #d1fae5;
        color: #065f46;
        border-left: 4px solid #10b981;
      }

      .status-error {
        background: #fee2e2;
        color: #991b1b;
        border-left: 4px solid #ef4444;
      }

      .results-section {
        display: none;
      }

      .results-section.visible {
        display: block;
      }

      .transcription {
        background: #f3f4f6;
        padding: 16px;
        border-radius: 8px;
        margin-bottom: 20px;
        border-left: 4px solid #667eea;
      }

      .transcription h3 {
        margin-bottom: 8px;
        color: #374151;
        font-size: 1rem;
      }

      .transcription p {
        color: #4b5563;
        line-height: 1.6;
      }

      .repair-grid {
        display: grid;
        gap: 16px;
      }

      .repair-card {
        background: #f9fafb;
        border: 2px solid #e5e7eb;
        border-radius: 12px;
        padding: 20px;
        transition: all 0.2s;
      }

      .repair-card:hover {
        border-color: #667eea;
        box-shadow: 0 4px 12px rgba(0, 0, 0, 0.05);
      }

      .repair-header {
        display: flex;
        justify-content: space-between;
        align-items: start;
        margin-bottom: 12px;
      }

      .equipment-badge {
        background: #667eea;
        color: white;
        padding: 6px 12px;
        border-radius: 6px;
        font-weight: 600;
        font-size: 0.9rem;
      }

      .problem {
        font-size: 1.1rem;
        font-weight: 600;
        color: #1f2937;
        margin-bottom: 12px;
      }

      .section {
        margin-bottom: 12px;
      }

      .section-title {
        font-size: 0.85rem;
        font-weight: 600;
        color: #6b7280;
        text-transform: uppercase;
        letter-spacing: 0.5px;
        margin-bottom: 6px;
      }

      .list-items {
        display: flex;
        flex-wrap: wrap;
        gap: 8px;
        align-items: flex-start;
      }

      .list-item {
        background: white;
        padding: 6px 12px;
        border-radius: 6px;
        font-size: 0.9rem;
        border: 1px solid #e5e7eb;
      }

      .notes {
        font-style: italic;
        color: #6b7280;
        font-size: 0.9rem;
      }

      .hidden {
        display: none;
      }

      .loading-spinner {
        display: inline-block;
        width: 16px;
        height: 16px;
        border: 2px solid rgba(255, 255, 255, 0.3);
        border-top-color: white;
        border-radius: 50%;
        animation: spin 0.8s linear infinite;
      }

      @keyframes spin {
        to {
          transform: rotate(360deg);
        }
      }

<<<<<<< HEAD
      /* Part status indicators */
      .part-item-wrapper {
        display: flex;
        align-items: center;
        gap: 6px;
      }

      .part-not-in-database {
        background: #dbeafe;
        border: 2px solid #3b82f6;
        position: relative;
        cursor: pointer;
      }

      .part-not-in-database:hover {
        background: #bfdbfe;
      }

      .not-in-db-badge {
        background: #3b82f6;
        color: white;
        font-size: 0.7rem;
        padding: 2px 6px;
        border-radius: 4px;
        font-weight: 600;
        margin-left: 4px;
      }

      .add-part-btn {
        background: #3b82f6;
        color: white;
        padding: 4px 8px;
        font-size: 0.75rem;
        border-radius: 4px;
        border: none;
        cursor: pointer;
        font-weight: 600;
        transition: all 0.2s;
      }

      .add-part-btn:hover {
        background: #2563eb;
        transform: translateY(-1px);
      }

      /* Modal styles */
=======
      /* Parts Search Modal */
>>>>>>> 8bc9b96d
      .modal-overlay {
        position: fixed;
        top: 0;
        left: 0;
        right: 0;
        bottom: 0;
<<<<<<< HEAD
        background: rgba(0, 0, 0, 0.5);
        display: flex;
=======
        background: rgba(0, 0, 0, 0.7);
        display: none; /* Hidden by default */
>>>>>>> 8bc9b96d
        align-items: center;
        justify-content: center;
        z-index: 1000;
        padding: 20px;
      }

<<<<<<< HEAD
      .modal {
        background: white;
        border-radius: 16px;
        padding: 24px;
        max-width: 600px;
=======
      .modal-overlay:not(.hidden) {
        display: flex; /* Only show as flex when not hidden */
      }

      .modal-content {
        background: white;
        border-radius: 16px;
        padding: 24px;
        max-width: 800px;
>>>>>>> 8bc9b96d
        width: 100%;
        max-height: 90vh;
        overflow-y: auto;
        box-shadow: 0 20px 60px rgba(0, 0, 0, 0.3);
      }

      .modal-header {
        display: flex;
        justify-content: space-between;
        align-items: center;
        margin-bottom: 20px;
<<<<<<< HEAD
        padding-bottom: 12px;
        border-bottom: 2px solid #e5e7eb;
=======
>>>>>>> 8bc9b96d
      }

      .modal-header h2 {
        margin: 0;
        color: #1f2937;
<<<<<<< HEAD
        font-size: 1.5rem;
      }

      .modal-close {
        background: #ef4444;
        color: white;
        border: none;
        width: 32px;
        height: 32px;
        border-radius: 50%;
        font-size: 1.2rem;
        cursor: pointer;
        display: flex;
        align-items: center;
        justify-content: center;
        transition: all 0.2s;
        padding: 0;
        min-width: auto;
        flex: none;
      }

      .modal-close:hover {
        background: #dc2626;
        transform: rotate(90deg);
      }

      .modal-voice-section {
        background: #f3f4f6;
        padding: 16px;
        border-radius: 8px;
        margin-bottom: 20px;
      }

      .modal-voice-section p {
        margin: 0 0 12px 0;
        color: #4b5563;
        font-size: 0.9rem;
      }

      .form-group {
        margin-bottom: 16px;
      }

      .form-group label {
        display: block;
        font-weight: 600;
        margin-bottom: 6px;
        color: #374151;
        font-size: 0.9rem;
      }

      .form-group input,
      .form-group select,
      .form-group textarea {
        width: 100%;
        padding: 10px;
        border: 2px solid #e5e7eb;
        border-radius: 6px;
        font-size: 0.95rem;
        font-family: inherit;
        transition: border-color 0.2s;
      }

      .form-group input:focus,
      .form-group select:focus,
      .form-group textarea:focus {
=======
      }

      .close-btn {
        background: none;
        border: none;
        font-size: 24px;
        cursor: pointer;
        color: #6b7280;
        padding: 0;
        min-width: auto;
      }

      .close-btn:hover {
        color: #1f2937;
      }

      .search-box {
        position: relative;
        margin-bottom: 20px;
      }

      .search-box input {
        width: 100%;
        padding: 12px 40px 12px 16px;
        border: 2px solid #e5e7eb;
        border-radius: 8px;
        font-size: 1rem;
      }

      .search-box input:focus {
        outline: none;
        border-color: #667eea;
      }

      .search-icon {
        position: absolute;
        right: 12px;
        top: 50%;
        transform: translateY(-50%);
        color: #6b7280;
      }

      .parts-grid {
        display: grid;
        gap: 12px;
        margin-bottom: 20px;
      }

      .part-item {
        display: flex;
        gap: 16px;
        padding: 16px;
        border: 2px solid #e5e7eb;
        border-radius: 12px;
        cursor: pointer;
        transition: all 0.2s;
      }

      .part-item:hover {
        border-color: #667eea;
        background: #f9fafb;
      }

      .part-thumbnail {
        width: 80px;
        height: 80px;
        border-radius: 8px;
        object-fit: cover;
        background: #f3f4f6;
      }

      .part-info {
        flex: 1;
      }

      .part-name {
        font-weight: 600;
        color: #1f2937;
        margin-bottom: 4px;
      }

      .part-description {
        font-size: 0.85rem;
        color: #6b7280;
        margin-bottom: 8px;
      }

      .part-meta {
        display: flex;
        gap: 12px;
        flex-wrap: wrap;
        align-items: center;
      }

      .part-price {
        font-weight: 600;
        color: #10b981;
        font-size: 1.1rem;
      }

      .part-category {
        background: #e5e7eb;
        padding: 4px 8px;
        border-radius: 4px;
        font-size: 0.75rem;
        color: #374151;
      }

      .part-type-badge {
        padding: 4px 8px;
        border-radius: 4px;
        font-size: 0.75rem;
        font-weight: 600;
      }

      .part-type-inventory {
        background: #dbeafe;
        color: #1e40af;
      }

      .part-type-consumable {
        background: #fef3c7;
        color: #92400e;
      }

      .btn-add-part {
        background: #10b981;
        color: white;
        padding: 8px 16px;
        font-size: 0.85rem;
        min-width: auto;
        flex: none;
      }

      .btn-add-part:hover {
        background: #059669;
      }

      .no-results {
        text-align: center;
        padding: 40px;
        color: #6b7280;
      }

      /* Floating Push-to-Talk Mic Button */
      .floating-mic {
        position: relative;
        width: 80px;
        height: 80px;
        border-radius: 50%;
        background: linear-gradient(135deg, #667eea 0%, #764ba2 100%);
        border: 4px solid white;
        box-shadow: 0 8px 24px rgba(102, 126, 234, 0.4);
        cursor: pointer;
        display: flex;
        align-items: center;
        justify-content: center;
        transition: all 0.3s ease;
        user-select: none;
        -webkit-user-select: none;
        touch-action: none;
        flex-shrink: 0;
      }

      .floating-mic:hover {
        transform: scale(1.05);
        box-shadow: 0 12px 32px rgba(102, 126, 234, 0.5);
      }

      .floating-mic:active {
        transform: scale(0.95);
      }

      .floating-mic.recording {
        background: #ef4444;
        animation: pulse-recording 1.5s ease-in-out infinite;
      }

      @keyframes pulse-recording {
        0%, 100% {
          box-shadow: 0 8px 24px rgba(239, 68, 68, 0.6), 0 0 0 0 rgba(239, 68, 68, 0.7);
        }
        50% {
          box-shadow: 0 8px 24px rgba(239, 68, 68, 0.6), 0 0 0 20px rgba(239, 68, 68, 0);
        }
      }

      .recording-indicator {
        position: absolute;
        top: -40px;
        left: 50%;
        transform: translateX(-50%);
        background: rgba(0, 0, 0, 0.8);
        color: white;
        padding: 8px 16px;
        border-radius: 20px;
        font-size: 0.9rem;
        font-weight: 600;
        white-space: nowrap;
      }

      .recording-timer {
        font-variant-numeric: tabular-nums;
      }

      /* Floating Input Container */
      .floating-input-container {
        position: fixed;
        bottom: 30px;
        left: 50%;
        transform: translateX(-50%);
        z-index: 1001;
        display: flex;
        align-items: flex-end;
        gap: 12px;
        transition: all 0.3s ease;
      }

      .floating-input-container.keyboard-mode {
        left: 20%;
        transform: translateX(0);
      }

      /* Keyboard Toggle Button */
      .keyboard-toggle {
        position: relative;
        width: 50px;
        height: 50px;
        border-radius: 50%;
        background: linear-gradient(135deg, #10b981 0%, #059669 100%);
        border: 3px solid white;
        box-shadow: 0 4px 12px rgba(16, 185, 129, 0.3);
        cursor: pointer;
        display: flex;
        align-items: center;
        justify-content: center;
        transition: all 0.3s ease;
        user-select: none;
        -webkit-user-select: none;
      }

      .keyboard-toggle:hover {
        transform: scale(1.05);
        box-shadow: 0 6px 16px rgba(16, 185, 129, 0.4);
      }

      .keyboard-toggle:active {
        transform: scale(0.95);
      }

      .keyboard-toggle.active {
        background: linear-gradient(135deg, #3b82f6 0%, #2563eb 100%);
        box-shadow: 0 4px 12px rgba(59, 130, 246, 0.4);
      }

      /* Floating Text Input */
      .floating-text-input {
        display: flex;
        flex-direction: column;
        gap: 8px;
        background: white;
        border-radius: 12px;
        padding: 12px;
        box-shadow: 0 8px 24px rgba(0, 0, 0, 0.15);
        min-width: 300px;
        max-width: 500px;
        opacity: 0;
        transform: translateX(20px);
        pointer-events: none;
        transition: all 0.3s ease;
      }

      .floating-text-input.visible {
        opacity: 1;
        transform: translateX(0);
        pointer-events: all;
      }

      .floating-text-input.hidden {
        display: none;
      }

      #floatingTextarea {
        width: 100%;
        padding: 12px;
        border: 2px solid #e5e7eb;
        border-radius: 8px;
        font-size: 0.95rem;
        font-family: inherit;
        resize: none;
        transition: border-color 0.2s;
      }

      #floatingTextarea:focus {
>>>>>>> 8bc9b96d
        outline: none;
        border-color: #667eea;
      }

<<<<<<< HEAD
      .form-group textarea {
        min-height: 80px;
        resize: vertical;
      }

      .form-row {
        display: grid;
        grid-template-columns: 1fr 1fr;
        gap: 12px;
      }

      .modal-actions {
        display: flex;
        gap: 12px;
        margin-top: 24px;
        padding-top: 16px;
        border-top: 2px solid #e5e7eb;
      }

      .modal-actions button {
        flex: 1;
      }

      .btn-cancel {
        background: #6b7280;
        color: white;
      }

      .btn-cancel:hover {
        background: #4b5563;
=======
      .floating-submit-btn {
        background: linear-gradient(135deg, #667eea 0%, #764ba2 100%);
        color: white;
        border: none;
        border-radius: 8px;
        padding: 10px 20px;
        font-weight: 600;
        cursor: pointer;
        transition: all 0.2s;
      }

      .floating-submit-btn:hover {
        transform: translateY(-1px);
        box-shadow: 0 4px 12px rgba(102, 126, 234, 0.3);
      }

      .floating-submit-btn:active {
        transform: translateY(0);
      }

      @media (max-width: 640px) {
        .floating-input-container.keyboard-mode {
          left: 10px;
          right: 10px;
          transform: none;
          flex-direction: column;
          align-items: stretch;
        }

        .floating-text-input {
          min-width: auto;
          width: 100%;
        }
>>>>>>> 8bc9b96d
      }

      @media (max-width: 640px) {
        body {
          padding: 12px;
        }

        .header h1 {
          font-size: 1.5rem;
        }

        .card {
          padding: 16px;
        }

        .button-group {
          flex-direction: column;
        }

        button {
          width: 100%;
          min-width: auto;
        }
      }
    </style>
  </head>
  <body>
    <div class="container">
      <div class="header">
        <div>
          <h1>Jerry HVAC</h1>
          <p>AI-Powered HVAC Documentation</p>
        </div>
        <div style="display: flex; gap: 12px; flex-wrap: wrap;">
          <a href="/manage-parts.html" style="background: white; color: #667eea; border: 2px solid #667eea; padding: 10px 16px; border-radius: 8px; text-decoration: none; font-weight: 600; font-size: 0.9rem; transition: all 0.2s; display: inline-block; white-space: nowrap;">📦 Manage Parts</a>
          <a href="/admin.html" style="background: white; color: #667eea; border: 2px solid #667eea; padding: 10px 16px; border-radius: 8px; text-decoration: none; font-weight: 600; font-size: 0.9rem; transition: all 0.2s; display: inline-block; white-space: nowrap;">⚙️ Manage Terms</a>
        </div>
      </div>

      <div class="card">
        <div class="input-section">
          <label for="jobNotes">Job Notes</label>
          <textarea
            id="jobNotes"
            placeholder="Type or record your repair notes here... e.g., 'RTU-1 low on charge needs 4 pounds 410A, economizer damper actuator is broken'"
          ></textarea>
        </div>

        <div id="statusMessage" class="hidden"></div>

        <div class="button-group">
          <button id="submitBtn" class="btn-primary">
            <span id="submitText">Parse Notes</span>
          </button>
        </div>
      </div>

      <!-- Floating Input Controls -->
      <div id="floatingInputContainer" class="floating-input-container">
        <!-- Floating Push-to-Talk Mic Button -->
        <button id="floatingMic" class="floating-mic">
          <svg xmlns="http://www.w3.org/2000/svg" width="32" height="32" viewBox="0 0 24 24" fill="white">
            <path d="M12 14c1.66 0 3-1.34 3-3V5c0-1.66-1.34-3-3-3S9 3.34 9 5v6c0 1.66 1.34 3 3 3z"/>
            <path d="M17 11c0 2.76-2.24 5-5 5s-5-2.24-5-5H5c0 3.53 2.61 6.43 6 6.92V21h2v-3.08c3.39-.49 6-3.39 6-6.92h-2z"/>
          </svg>
          <div id="recordingIndicator" class="recording-indicator hidden">
            <div class="recording-timer">0:00</div>
          </div>
        </button>

        <!-- Keyboard Toggle Button -->
        <button id="keyboardToggle" class="keyboard-toggle" title="Toggle keyboard input">
          <svg xmlns="http://www.w3.org/2000/svg" width="24" height="24" viewBox="0 0 24 24" fill="white">
            <path d="M20 5H4c-1.1 0-1.99.9-1.99 2L2 17c0 1.1.9 2 2 2h16c1.1 0 2-.9 2-2V7c0-1.1-.9-2-2-2zm-9 3h2v2h-2V8zm0 3h2v2h-2v-2zM8 8h2v2H8V8zm0 3h2v2H8v-2zm-1 2H5v-2h2v2zm0-3H5V8h2v2zm9 7H8v-2h8v2zm0-4h-2v-2h2v2zm0-3h-2V8h2v2zm3 3h-2v-2h2v2zm0-3h-2V8h2v2z"/>
          </svg>
        </button>

        <!-- Floating Text Input (hidden by default) -->
        <div id="floatingTextInput" class="floating-text-input hidden">
          <textarea id="floatingTextarea" placeholder="Type your repair notes or search term..." rows="3"></textarea>
          <button id="floatingSubmit" class="floating-submit-btn">Send</button>
        </div>
      </div>

      <div id="resultsSection" class="results-section">
        <div class="card">
          <div id="transcriptionSection" class="transcription hidden">
            <h3>Transcription:</h3>
            <p id="transcriptionText"></p>
          </div>

          <h2 style="margin-bottom: 16px; color: #1f2937">Parsed Repairs</h2>
          <div id="repairGrid" class="repair-grid"></div>
        </div>
      </div>
    </div>

<<<<<<< HEAD
    <!-- Add Part Modal -->
    <div id="addPartModal" class="modal-overlay hidden">
      <div class="modal">
        <div class="modal-header">
          <h2>Add Part to Database</h2>
          <button class="modal-close" onclick="closeAddPartModal()">×</button>
        </div>

        <div class="modal-voice-section">
          <p><strong>Speak the part details:</strong> Describe the part, including its name, part number, category, price, and any other relevant information.</p>
          <button id="modalRecordBtn" class="btn-secondary" style="width: 100%;">
            <span id="modalRecordIcon">🎤</span>
            <span id="modalRecordText">Hold to Record</span>
          </button>
        </div>

        <form id="addPartForm">
          <div class="form-group">
            <label for="partName">Part Name *</label>
            <input type="text" id="partName" required placeholder="e.g., Honeywell Economizer Actuator">
          </div>

          <div class="form-group">
            <label for="partNumber">Part Number</label>
            <input type="text" id="partNumber" placeholder="e.g., M847D">
          </div>

          <div class="form-row">
            <div class="form-group">
              <label for="partCategory">Category *</label>
              <select id="partCategory" required>
                <option value="">Select category...</option>
                <option value="Electrical">Electrical</option>
                <option value="Mechanical">Mechanical</option>
                <option value="Refrigeration">Refrigeration</option>
                <option value="Controls">Controls</option>
                <option value="Filters">Filters</option>
                <option value="Other">Other</option>
              </select>
            </div>

            <div class="form-group">
              <label for="partType">Type *</label>
              <select id="partType" required>
                <option value="">Select type...</option>
                <option value="consumable">Consumable</option>
                <option value="inventory">Inventory</option>
              </select>
            </div>
          </div>

          <div class="form-group">
            <label for="partPrice">Price ($)</label>
            <input type="number" id="partPrice" step="0.01" min="0" placeholder="0.00">
          </div>

          <div class="form-group">
            <label for="partDescription">Description</label>
            <textarea id="partDescription" placeholder="Detailed description of the part..."></textarea>
          </div>

          <div class="form-group">
            <label for="partCommonUses">Common Uses</label>
            <textarea id="partCommonUses" placeholder="e.g., Damper control in RTUs, economizer systems..."></textarea>
          </div>

          <div class="modal-actions">
            <button type="button" class="btn-cancel" onclick="closeAddPartModal()">Cancel</button>
            <button type="submit" class="btn-secondary">Add Part to Database</button>
          </div>
        </form>
=======
    <!-- Parts Search Modal -->
    <div id="partsModal" class="modal-overlay hidden">
      <div class="modal-content">
        <div class="modal-header">
          <h2>Search Parts</h2>
          <button class="close-btn" id="closeModal">&times;</button>
        </div>

        <div class="search-box">
          <input
            type="text"
            id="partsSearchInput"
            placeholder="Search for parts... (e.g., contactor, filter, tape)"
          />
          <span class="search-icon">🔍</span>
        </div>

        <div id="partsResults" class="parts-grid"></div>
>>>>>>> 8bc9b96d
      </div>
    </div>

    <script src="/app.js"></script>
  </body>
</html><|MERGE_RESOLUTION|>--- conflicted
+++ resolved
@@ -299,8 +299,7 @@
       .list-items {
         display: flex;
         flex-wrap: wrap;
-        gap: 8px;
-        align-items: flex-start;
+        gap: 6px;
       }
 
       .list-item {
@@ -337,82 +336,21 @@
         }
       }
 
-<<<<<<< HEAD
-      /* Part status indicators */
-      .part-item-wrapper {
-        display: flex;
-        align-items: center;
-        gap: 6px;
-      }
-
-      .part-not-in-database {
-        background: #dbeafe;
-        border: 2px solid #3b82f6;
-        position: relative;
-        cursor: pointer;
-      }
-
-      .part-not-in-database:hover {
-        background: #bfdbfe;
-      }
-
-      .not-in-db-badge {
-        background: #3b82f6;
-        color: white;
-        font-size: 0.7rem;
-        padding: 2px 6px;
-        border-radius: 4px;
-        font-weight: 600;
-        margin-left: 4px;
-      }
-
-      .add-part-btn {
-        background: #3b82f6;
-        color: white;
-        padding: 4px 8px;
-        font-size: 0.75rem;
-        border-radius: 4px;
-        border: none;
-        cursor: pointer;
-        font-weight: 600;
-        transition: all 0.2s;
-      }
-
-      .add-part-btn:hover {
-        background: #2563eb;
-        transform: translateY(-1px);
-      }
-
-      /* Modal styles */
-=======
       /* Parts Search Modal */
->>>>>>> 8bc9b96d
       .modal-overlay {
         position: fixed;
         top: 0;
         left: 0;
         right: 0;
         bottom: 0;
-<<<<<<< HEAD
-        background: rgba(0, 0, 0, 0.5);
-        display: flex;
-=======
         background: rgba(0, 0, 0, 0.7);
         display: none; /* Hidden by default */
->>>>>>> 8bc9b96d
         align-items: center;
         justify-content: center;
         z-index: 1000;
         padding: 20px;
       }
 
-<<<<<<< HEAD
-      .modal {
-        background: white;
-        border-radius: 16px;
-        padding: 24px;
-        max-width: 600px;
-=======
       .modal-overlay:not(.hidden) {
         display: flex; /* Only show as flex when not hidden */
       }
@@ -422,7 +360,6 @@
         border-radius: 16px;
         padding: 24px;
         max-width: 800px;
->>>>>>> 8bc9b96d
         width: 100%;
         max-height: 90vh;
         overflow-y: auto;
@@ -434,84 +371,11 @@
         justify-content: space-between;
         align-items: center;
         margin-bottom: 20px;
-<<<<<<< HEAD
-        padding-bottom: 12px;
-        border-bottom: 2px solid #e5e7eb;
-=======
->>>>>>> 8bc9b96d
       }
 
       .modal-header h2 {
         margin: 0;
         color: #1f2937;
-<<<<<<< HEAD
-        font-size: 1.5rem;
-      }
-
-      .modal-close {
-        background: #ef4444;
-        color: white;
-        border: none;
-        width: 32px;
-        height: 32px;
-        border-radius: 50%;
-        font-size: 1.2rem;
-        cursor: pointer;
-        display: flex;
-        align-items: center;
-        justify-content: center;
-        transition: all 0.2s;
-        padding: 0;
-        min-width: auto;
-        flex: none;
-      }
-
-      .modal-close:hover {
-        background: #dc2626;
-        transform: rotate(90deg);
-      }
-
-      .modal-voice-section {
-        background: #f3f4f6;
-        padding: 16px;
-        border-radius: 8px;
-        margin-bottom: 20px;
-      }
-
-      .modal-voice-section p {
-        margin: 0 0 12px 0;
-        color: #4b5563;
-        font-size: 0.9rem;
-      }
-
-      .form-group {
-        margin-bottom: 16px;
-      }
-
-      .form-group label {
-        display: block;
-        font-weight: 600;
-        margin-bottom: 6px;
-        color: #374151;
-        font-size: 0.9rem;
-      }
-
-      .form-group input,
-      .form-group select,
-      .form-group textarea {
-        width: 100%;
-        padding: 10px;
-        border: 2px solid #e5e7eb;
-        border-radius: 6px;
-        font-size: 0.95rem;
-        font-family: inherit;
-        transition: border-color 0.2s;
-      }
-
-      .form-group input:focus,
-      .form-group select:focus,
-      .form-group textarea:focus {
-=======
       }
 
       .close-btn {
@@ -806,43 +670,10 @@
       }
 
       #floatingTextarea:focus {
->>>>>>> 8bc9b96d
         outline: none;
         border-color: #667eea;
       }
 
-<<<<<<< HEAD
-      .form-group textarea {
-        min-height: 80px;
-        resize: vertical;
-      }
-
-      .form-row {
-        display: grid;
-        grid-template-columns: 1fr 1fr;
-        gap: 12px;
-      }
-
-      .modal-actions {
-        display: flex;
-        gap: 12px;
-        margin-top: 24px;
-        padding-top: 16px;
-        border-top: 2px solid #e5e7eb;
-      }
-
-      .modal-actions button {
-        flex: 1;
-      }
-
-      .btn-cancel {
-        background: #6b7280;
-        color: white;
-      }
-
-      .btn-cancel:hover {
-        background: #4b5563;
-=======
       .floating-submit-btn {
         background: linear-gradient(135deg, #667eea 0%, #764ba2 100%);
         color: white;
@@ -876,7 +707,6 @@
           min-width: auto;
           width: 100%;
         }
->>>>>>> 8bc9b96d
       }
 
       @media (max-width: 640px) {
@@ -974,79 +804,6 @@
       </div>
     </div>
 
-<<<<<<< HEAD
-    <!-- Add Part Modal -->
-    <div id="addPartModal" class="modal-overlay hidden">
-      <div class="modal">
-        <div class="modal-header">
-          <h2>Add Part to Database</h2>
-          <button class="modal-close" onclick="closeAddPartModal()">×</button>
-        </div>
-
-        <div class="modal-voice-section">
-          <p><strong>Speak the part details:</strong> Describe the part, including its name, part number, category, price, and any other relevant information.</p>
-          <button id="modalRecordBtn" class="btn-secondary" style="width: 100%;">
-            <span id="modalRecordIcon">🎤</span>
-            <span id="modalRecordText">Hold to Record</span>
-          </button>
-        </div>
-
-        <form id="addPartForm">
-          <div class="form-group">
-            <label for="partName">Part Name *</label>
-            <input type="text" id="partName" required placeholder="e.g., Honeywell Economizer Actuator">
-          </div>
-
-          <div class="form-group">
-            <label for="partNumber">Part Number</label>
-            <input type="text" id="partNumber" placeholder="e.g., M847D">
-          </div>
-
-          <div class="form-row">
-            <div class="form-group">
-              <label for="partCategory">Category *</label>
-              <select id="partCategory" required>
-                <option value="">Select category...</option>
-                <option value="Electrical">Electrical</option>
-                <option value="Mechanical">Mechanical</option>
-                <option value="Refrigeration">Refrigeration</option>
-                <option value="Controls">Controls</option>
-                <option value="Filters">Filters</option>
-                <option value="Other">Other</option>
-              </select>
-            </div>
-
-            <div class="form-group">
-              <label for="partType">Type *</label>
-              <select id="partType" required>
-                <option value="">Select type...</option>
-                <option value="consumable">Consumable</option>
-                <option value="inventory">Inventory</option>
-              </select>
-            </div>
-          </div>
-
-          <div class="form-group">
-            <label for="partPrice">Price ($)</label>
-            <input type="number" id="partPrice" step="0.01" min="0" placeholder="0.00">
-          </div>
-
-          <div class="form-group">
-            <label for="partDescription">Description</label>
-            <textarea id="partDescription" placeholder="Detailed description of the part..."></textarea>
-          </div>
-
-          <div class="form-group">
-            <label for="partCommonUses">Common Uses</label>
-            <textarea id="partCommonUses" placeholder="e.g., Damper control in RTUs, economizer systems..."></textarea>
-          </div>
-
-          <div class="modal-actions">
-            <button type="button" class="btn-cancel" onclick="closeAddPartModal()">Cancel</button>
-            <button type="submit" class="btn-secondary">Add Part to Database</button>
-          </div>
-        </form>
-=======
     <!-- Parts Search Modal -->
     <div id="partsModal" class="modal-overlay hidden">
       <div class="modal-content">
@@ -1065,7 +822,6 @@
         </div>
 
         <div id="partsResults" class="parts-grid"></div>
->>>>>>> 8bc9b96d
       </div>
     </div>
 
